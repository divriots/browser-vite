--- conflicted
+++ resolved
@@ -61,7 +61,8 @@
 
     const pattern = new RegExp(
       // Do not allow preceding '.', but do allow preceding '...' for spread operations
-      '(?<!(?<!\\.\\.)\\.)\\b(' +
+      // BROWSER VITE patch: no lookbehind for safari support
+      '(^|[^\\.]|\\.\\.\\.)\\b(' +
         Object.keys(replacements)
           .map((str) => {
             return str.replace(/[-[\]/{}()*+?.\\^$|]/g, '\\$&')
@@ -74,23 +75,8 @@
     return [replacements, pattern]
   }
 
-<<<<<<< HEAD
-  const pattern = new RegExp(
-    // Do not allow preceding '.', but do allow preceding '...' for spread operations
-    // BROWSER VITE patch: no lookbehind for safari support
-    '(^|[^\\.]|\\.\\.\\.)\\b(' +
-      Object.keys(replacements)
-        .map((str) => {
-          return str.replace(/[-[\]/{}()*+?.\\^$|]/g, '\\$&')
-        })
-        .join('|') +
-      ')\\b',
-    'g'
-  )
-=======
   const defaultPattern = generatePattern(false)
   const ssrPattern = generatePattern(true)
->>>>>>> 075128a8
 
   return {
     name: 'vite:define',

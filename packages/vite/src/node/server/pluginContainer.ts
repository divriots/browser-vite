--- conflicted
+++ resolved
@@ -534,16 +534,12 @@
       for (const plugin of plugins) {
         if (!plugin.load) continue
         ctx._activePlugin = plugin
-<<<<<<< HEAD
         let result: LoadResult;
         try {
-          result = await plugin.load.call(ctx as any, id, ssr)
+          result = await plugin.load.call(ctx as any, id, { ssr })
         } catch (e) {
           ctx.error(e);
         }
-=======
-        const result = await plugin.load.call(ctx as any, id, { ssr })
->>>>>>> 075128a8
         if (result != null) {
           if (isObject(result)) {
             updateModuleInfo(id, result)
